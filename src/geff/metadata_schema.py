--- conflicted
+++ resolved
@@ -129,16 +129,8 @@
         ),
     )
     directed: bool
-<<<<<<< HEAD
-    roi_min: tuple[float, ...] | None = None
-    roi_max: tuple[float, ...] | None = None
-    position_prop: str | None = None
-    axis_names: tuple[str, ...] | None = None
-    axis_units: tuple[str, ...] | None = None
+    axes: Sequence[Axis] | None = None
     display_hints: DisplayHint | None = None
-=======
-    axes: Sequence[Axis] | None = None
->>>>>>> 827fd2ec
 
     @model_validator(mode="after")
     def _validate_model(self) -> GeffMetadata:
