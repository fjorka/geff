from __future__ import annotations

import os
from typing import TYPE_CHECKING, Literal

import networkx as nx
import numpy as np
import zarr

import geff
import geff.utils
<<<<<<< HEAD
from geff.metadata_schema import GeffMetadata
from geff.writer_helper import write_dict_like
=======
from geff.metadata_schema import GeffMetadata, axes_from_lists
from geff.writer_helper import write_props
>>>>>>> 611e7a27

if TYPE_CHECKING:
    from pathlib import Path


def get_roi(graph: nx.Graph, axis_names: list[str]) -> tuple[tuple[float, ...], tuple[float, ...]]:
    """Get the roi of a networkx graph.

    Args:
        graph (nx.Graph): A non-empty networkx graph
        axis_names (str): All nodes on graph have these property holding their position

    Returns:
        tuple[tuple[float, ...], tuple[float, ...]]: A tuple with the min values in each
            spatial dim, and a tuple with the max values in each spatial dim
    """
    _min = None
    _max = None
    for _, data in graph.nodes(data=True):
        pos = np.array([data[name] for name in axis_names])
        if _min is None or _max is None:
            _min = pos
            _max = pos
        else:
            _min = np.min([_min, pos], axis=0)
            _max = np.max([_max, pos], axis=0)

    return tuple(_min.tolist()), tuple(_max.tolist())  # type: ignore


def write_nx(
    graph: nx.Graph,
    path: str | Path,
    axis_names: list[str] | None = None,
    axis_units: list[str] | None = None,
<<<<<<< HEAD
    zarr_format: int = 2,
=======
    axis_types: list[str] | None = None,
    zarr_format: Literal[2, 3] | None = 2,
>>>>>>> 611e7a27
):
    """Write a networkx graph to the geff file format

    Args:
        graph (nx.Graph): A networkx graph
        path (str | Path): The path to the output zarr. Opens in append mode,
            so will only overwrite geff-controlled groups.
        position_prop (Optional[str]): The name of the position property present on every node,
            if present. Defaults to None.
        axis_names (Optional[list[str]], optional): The names of the spatial dims
            represented in position property. Defaults to None. Will override
            value in graph properties if provided.
        axis_units (Optional[list[str]], optional): The units of the spatial dims
            represented in position property. Defaults to None. Will override value
            in graph properties if provided.
        axis_types (Optional[list[str]], optional): The types of the spatial dims
            represented in position property. Usually one of "time", "space", or "channel".
            Defaults to None. Will override value in graph properties if provided.
        zarr_format (int, optional): The version of zarr to write.
            Defaults to 2.
    """
<<<<<<< HEAD
    # TODO: remove this check in another PR
    if graph.number_of_nodes() == 0:
        warnings.warn(f"Graph is empty - not writing anything to {path}", stacklevel=2)
        return

=======
>>>>>>> 611e7a27
    # open/create zarr container
    if zarr.__version__.startswith("3"):
        group = zarr.open_group(path, mode="a", zarr_format=zarr_format)
    else:
<<<<<<< HEAD
        group = zarr.open(path, mode="a")
    node_props = list({k for _, data in graph.nodes(data=True) for k in data})

    edge_data = [((u, v), data) for u, v, data in graph.edges(data=True)]
    edge_props = list({k for _, _, data in graph.edges(data=True) for k in data})
    write_dict_like(
        path, graph.nodes(data=True), edge_data, node_props, edge_props, position_prop=position_prop
=======
        group = zarr.open_group(path, mode="a")
    # TODO: update this once we have changed/standardized how we are handling pre-existing metadata
    axis_names = axis_names if axis_names is not None else graph.graph.get("axis_names", None)
    axis_units = axis_units if axis_units is not None else graph.graph.get("axis_units", None)
    axis_types = axis_types if axis_types is not None else graph.graph.get("axis_types", None)

    node_data = list(graph.nodes(data=True))
    write_props(
        group=group.require_group("nodes"),
        data=node_data,
        prop_names=list({k for _, data in node_data for k in data}),
        axis_names=axis_names,
    )
    del node_data

    edge_data = [((u, v), data) for u, v, data in graph.edges(data=True)]
    write_props(
        group=group.require_group("edges"),
        data=edge_data,
        prop_names=list({k for _, data in edge_data for k in data}),
>>>>>>> 611e7a27
    )

    # write metadata
    roi_min: tuple[float, ...] | None
    roi_max: tuple[float, ...] | None
    if axis_names is not None and graph.number_of_nodes() > 0:
        roi_min, roi_max = get_roi(graph, axis_names)
    else:
        roi_min, roi_max = None, None
    axes = axes_from_lists(
        axis_names, axis_units=axis_units, axis_types=axis_types, roi_min=roi_min, roi_max=roi_max
    )
    metadata = GeffMetadata(
        geff_version=geff.__version__,
        directed=isinstance(graph, nx.DiGraph),
        axes=axes,
    )
    metadata.write(group)


def _set_property_values(
    graph: nx.DiGraph, ids: np.ndarray, graph_group: zarr.Group, name: str, nodes: bool = True
) -> None:
    """Add properties in-place to a networkx graph's
    nodes or edges by creating attributes on the nodes/edges

    Args:
        graph (nx.DiGraph): The networkx graph, already populated with nodes or edges,
            that needs properties added
        ids (np.ndarray): Node or edge ids from Geff. If nodes, 1D. If edges, 2D.
        graph_group (zarr.Group): A zarr group holding the geff graph.
        name (str): The name of the property
        nodes (bool, optional): If True, extract and set node properties.  If False,
            extract and set edge properties. Defaults to True.
    """
    element = "nodes" if nodes else "edges"
    prop_group = graph_group[f"{element}/props/{name}"]
    values = prop_group["values"][:]
    sparse = "missing" in prop_group.array_keys()
    if sparse:
        missing = prop_group["missing"][:]
    for idx in range(len(ids)):
        _id = ids[idx]
        val = values[idx]
        # If property is sparse and missing for this node, skip setting property
        ignore = missing[idx] if sparse else False
        if not ignore:
            # Get either individual item or list instead of setting with np.array
            val = val.tolist() if val.size > 1 else val.item()
            if nodes:
                graph.nodes[_id.item()][name] = val
            else:
                source, target = _id.tolist()
                graph.edges[source, target][name] = val


def read_nx(path: Path | str, validate: bool = True) -> nx.Graph:
    """Read a geff file into a networkx graph. Metadata properties will be stored in
    the graph properties, accessed via `G.graph[key]` where G is a networkx graph.

    Args:
        path (Path | str): The path to the root of the geff zarr, where the .attrs contains
            the geff  metadata
        validate (bool, optional): Flag indicating whether to perform validation on the
            geff file before loading into memory. If set to False and there are
            format issues, will likely fail with a cryptic error. Defaults to True.

    Returns:
        A networkx graph containing the graph that was stored in the geff file format
    """
    # zarr python 3 doesn't support Path
    path = str(path)
    path = os.path.expanduser(path)

    # open zarr container
    if validate:
        geff.utils.validate(path)

    group = zarr.open_group(path, mode="r")
    metadata = GeffMetadata.read(group)

    # read meta-data
    graph = nx.DiGraph() if metadata.directed else nx.Graph()
    for key, val in metadata:
        graph.graph[key] = val

    nodes = group["nodes/ids"][:]
    graph.add_nodes_from(nodes.tolist())

    # collect node properties
    for name in group["nodes/props"]:
        _set_property_values(graph, nodes, group, name, nodes=True)

    if "edges" in group.group_keys():
        edges = group["edges/ids"][:]
        graph.add_edges_from(edges.tolist())

        # collect edge properties if they exist
        if "edges/props" in group:
            for name in group["edges/props"]:
                _set_property_values(graph, edges, group, name, nodes=False)

    return graph<|MERGE_RESOLUTION|>--- conflicted
+++ resolved
@@ -9,13 +9,8 @@
 
 import geff
 import geff.utils
-<<<<<<< HEAD
-from geff.metadata_schema import GeffMetadata
+from geff.metadata_schema import GeffMetadata, axes_from_lists
 from geff.writer_helper import write_dict_like
-=======
-from geff.metadata_schema import GeffMetadata, axes_from_lists
-from geff.writer_helper import write_props
->>>>>>> 611e7a27
 
 if TYPE_CHECKING:
     from pathlib import Path
@@ -51,12 +46,8 @@
     path: str | Path,
     axis_names: list[str] | None = None,
     axis_units: list[str] | None = None,
-<<<<<<< HEAD
-    zarr_format: int = 2,
-=======
     axis_types: list[str] | None = None,
     zarr_format: Literal[2, 3] | None = 2,
->>>>>>> 611e7a27
 ):
     """Write a networkx graph to the geff file format
 
@@ -78,48 +69,26 @@
         zarr_format (int, optional): The version of zarr to write.
             Defaults to 2.
     """
-<<<<<<< HEAD
-    # TODO: remove this check in another PR
-    if graph.number_of_nodes() == 0:
-        warnings.warn(f"Graph is empty - not writing anything to {path}", stacklevel=2)
-        return
-
-=======
->>>>>>> 611e7a27
     # open/create zarr container
     if zarr.__version__.startswith("3"):
         group = zarr.open_group(path, mode="a", zarr_format=zarr_format)
     else:
-<<<<<<< HEAD
-        group = zarr.open(path, mode="a")
-    node_props = list({k for _, data in graph.nodes(data=True) for k in data})
-
-    edge_data = [((u, v), data) for u, v, data in graph.edges(data=True)]
-    edge_props = list({k for _, _, data in graph.edges(data=True) for k in data})
-    write_dict_like(
-        path, graph.nodes(data=True), edge_data, node_props, edge_props, position_prop=position_prop
-=======
         group = zarr.open_group(path, mode="a")
     # TODO: update this once we have changed/standardized how we are handling pre-existing metadata
     axis_names = axis_names if axis_names is not None else graph.graph.get("axis_names", None)
     axis_units = axis_units if axis_units is not None else graph.graph.get("axis_units", None)
     axis_types = axis_types if axis_types is not None else graph.graph.get("axis_types", None)
 
-    node_data = list(graph.nodes(data=True))
-    write_props(
-        group=group.require_group("nodes"),
-        data=node_data,
-        prop_names=list({k for _, data in node_data for k in data}),
-        axis_names=axis_names,
-    )
-    del node_data
+    node_props = list({k for _, data in graph.nodes(data=True) for k in data})
 
     edge_data = [((u, v), data) for u, v, data in graph.edges(data=True)]
-    write_props(
-        group=group.require_group("edges"),
-        data=edge_data,
-        prop_names=list({k for _, data in edge_data for k in data}),
->>>>>>> 611e7a27
+    edge_props = list({k for _, _, data in graph.edges(data=True) for k in data})
+    write_dict_like(
+        path,
+        graph.nodes(data=True),
+        edge_data,
+        node_props,
+        edge_props,
     )
 
     # write metadata
