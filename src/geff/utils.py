from __future__ import annotations

import os
from typing import TYPE_CHECKING

import zarr

from .metadata_schema import GeffMetadata

if TYPE_CHECKING:
    from pathlib import Path


def validate(path: str | Path):
    """Check that the structure of the zarr conforms to geff specification

    Args:
        path (str | Path): Path to geff zarr
    """
    # Check that directory exists
    assert os.path.exists(path), f"Directory {path} does not exist"

    graph = zarr.open(path, mode="r")

    # graph attrs validation
    # Raises pydantic.ValidationError or ValueError
    GeffMetadata(**graph.attrs)

    assert "nodes" in graph, "graph group must contain a nodes group"
    nodes = graph["nodes"]

    # ids and attrs/position are required and should be same length
    assert "ids" in nodes.array_keys(), "nodes group must contain an ids array"
    assert "attrs" in nodes.group_keys(), "nodes group must contain an attrs group"
    assert (
        "position" in nodes["attrs"].group_keys()
    ), "nodes group must contain an attrs/position group"
    assert (
        "missing" not in nodes["attrs/position"].array_keys()
    ), "position group cannot have missing values"

    # Attribute array length should match id length
    id_len = nodes["ids"].shape[0]
    for attr in nodes["attrs"].keys():
<<<<<<< HEAD
        attr_len = nodes["attrs"][attr].shape[0]
        id_len = nodes["ids"].shape[0]
        assert attr_len == id_len, (
            f"Node attribute {attr} has length {attr_len}, which does not match id length {id_len}"
        )
=======
        attr_group = nodes["attrs"][attr]
        assert (
            "values" in attr_group.array_keys()
        ), f"node attribute group {attr} must have values group"
        attr_len = attr_group["values"].shape[0]
        assert attr_len == id_len, (
            f"Node attribute {attr} values has length {attr_len}, which does not match "
            f"id length {id_len}"
        )
        if "missing" in attr_group.array_keys():
            missing_len = attr_group["missing"].shape[0]
            assert missing_len == id_len, (
                f"Node attribute {attr} missing mask has length {missing_len}, which "
                f"does not match id length {id_len}"
            )
>>>>>>> d7b8e28c

    if "edges" in graph.group_keys():
        edges = graph["edges"]

<<<<<<< HEAD
    # Edges only require ids which contain nodes for each edge
    assert "ids" in edges, "edge group must contain ids array"
    id_shape = edges["ids"].shape
    assert id_shape[-1] == 2, (
        f"edges ids must have a last dimension of size 2, received shape {id_shape}"
    )
=======
        # Edges only require ids which contain nodes for each edge
        assert "ids" in edges, "edge group must contain ids array"
        id_shape = edges["ids"].shape
        assert (
            id_shape[-1] == 2
        ), f"edges ids must have a last dimension of size 2, received shape {id_shape}"

        # Edge attribute array length should match edge id length
        edge_id_len = edges["ids"].shape[0]
        if "attrs" in edges:
            for attr in edges["attrs"].keys():
                attr_group = edges["attrs"][attr]
                assert (
                    "values" in attr_group.array_keys()
                ), f"Edge attribute group {attr} must have values group"
                attr_len = attr_group["values"].shape[0]
                assert attr_len == edge_id_len, (
                    f"Edge attribute {attr} values has length {attr_len}, which does not "
                    f"match id length {edge_id_len}"
                )
                if "missing" in attr_group.array_keys():
                    missing_len = attr_group["missing"].shape[0]
                    assert missing_len == edge_id_len, (
                        f"Edge attribute {attr} missing mask has length {missing_len}, "
                        f"which does not match id length {edge_id_len}"
                    )
>>>>>>> d7b8e28c
<|MERGE_RESOLUTION|>--- conflicted
+++ resolved
@@ -42,13 +42,6 @@
     # Attribute array length should match id length
     id_len = nodes["ids"].shape[0]
     for attr in nodes["attrs"].keys():
-<<<<<<< HEAD
-        attr_len = nodes["attrs"][attr].shape[0]
-        id_len = nodes["ids"].shape[0]
-        assert attr_len == id_len, (
-            f"Node attribute {attr} has length {attr_len}, which does not match id length {id_len}"
-        )
-=======
         attr_group = nodes["attrs"][attr]
         assert (
             "values" in attr_group.array_keys()
@@ -64,19 +57,10 @@
                 f"Node attribute {attr} missing mask has length {missing_len}, which "
                 f"does not match id length {id_len}"
             )
->>>>>>> d7b8e28c
 
     if "edges" in graph.group_keys():
         edges = graph["edges"]
 
-<<<<<<< HEAD
-    # Edges only require ids which contain nodes for each edge
-    assert "ids" in edges, "edge group must contain ids array"
-    id_shape = edges["ids"].shape
-    assert id_shape[-1] == 2, (
-        f"edges ids must have a last dimension of size 2, received shape {id_shape}"
-    )
-=======
         # Edges only require ids which contain nodes for each edge
         assert "ids" in edges, "edge group must contain ids array"
         id_shape = edges["ids"].shape
@@ -102,5 +86,4 @@
                     assert missing_len == edge_id_len, (
                         f"Edge attribute {attr} missing mask has length {missing_len}, "
                         f"which does not match id length {edge_id_len}"
-                    )
->>>>>>> d7b8e28c
+                    )