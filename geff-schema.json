{
  "$defs": {
<<<<<<< HEAD
    "DisplayHint": {
      "properties": {
        "display_horizontal": {
          "title": "Display Horizontal",
          "type": "string"
        },
        "display_vertical": {
          "title": "Display Vertical",
          "type": "string"
        },
        "display_depth": {
          "title": "Display Depth",
          "type": "string"
        },
        "display_time": {
          "title": "Display Time",
          "type": "string"
        }
      },
      "required": [
        "display_horizontal",
        "display_vertical",
        "display_depth",
        "display_time"
      ],
      "title": "DisplayHint",
      "type": "object"
    },
    "GeffMetadata": {
      "description": "Geff metadata schema to validate the attributes json file in a geff zarr",
=======
    "Axis": {
>>>>>>> 827fd2ec
      "properties": {
        "name": {
          "title": "Name",
          "type": "string"
        },
        "type": {
          "anyOf": [
            {
              "type": "string"
            },
            {
              "type": "null"
            }
          ],
          "default": null,
          "title": "Type"
        },
        "unit": {
          "anyOf": [
            {
              "type": "string"
            },
            {
              "type": "null"
            }
          ],
          "default": null,
          "title": "Unit"
        },
        "min": {
          "anyOf": [
            {
              "type": "number"
            },
            {
              "type": "null"
            }
          ],
          "default": null,
          "title": "Min"
        },
        "max": {
          "anyOf": [
            {
              "type": "number"
            },
            {
              "type": "null"
            }
          ],
          "default": null,
          "title": "Max"
        }
      },
      "required": [
        "name"
      ],
      "title": "Axis",
      "type": "object"
    },
    "GeffMetadata": {
      "description": "Geff metadata schema to validate the attributes json file in a geff zarr",
      "properties": {
        "geff_version": {
          "description": "Geff version string following semantic versioning (MAJOR.MINOR.PATCH), optionally with .devN and/or +local parts (e.g., 0.3.1.dev6+g61d5f18).",
          "pattern": "^\\d+\\.\\d+(?:\\.\\d+)?(?:\\.dev\\d+)?(?:\\+[a-zA-Z0-9]+)?",
          "title": "Geff Version",
          "type": "string"
        },
        "directed": {
          "title": "Directed",
          "type": "boolean"
        },
        "axes": {
          "anyOf": [
            {
              "items": {
                "$ref": "#/$defs/Axis"
              },
              "type": "array"
            },
            {
              "type": "null"
            }
          ],
          "default": null,
<<<<<<< HEAD
          "title": "Axis Units"
        },
        "display_hints": {
          "anyOf": [
            {
              "$ref": "#/$defs/DisplayHint"
            },
            {
              "type": "null"
            }
          ],
          "default": null
=======
          "title": "Axes"
>>>>>>> 827fd2ec
        }
      },
      "required": [
        "geff_version",
        "directed"
      ],
      "title": "geff_metadata",
      "type": "object"
    }
  },
  "properties": {
    "geff": {
      "$ref": "#/$defs/GeffMetadata",
      "description": "geff_metadata"
    }
  },
  "required": [
    "geff"
  ],
  "title": "GeffSchema",
  "type": "object"
}<|MERGE_RESOLUTION|>--- conflicted
+++ resolved
@@ -1,39 +1,6 @@
 {
   "$defs": {
-<<<<<<< HEAD
-    "DisplayHint": {
-      "properties": {
-        "display_horizontal": {
-          "title": "Display Horizontal",
-          "type": "string"
-        },
-        "display_vertical": {
-          "title": "Display Vertical",
-          "type": "string"
-        },
-        "display_depth": {
-          "title": "Display Depth",
-          "type": "string"
-        },
-        "display_time": {
-          "title": "Display Time",
-          "type": "string"
-        }
-      },
-      "required": [
-        "display_horizontal",
-        "display_vertical",
-        "display_depth",
-        "display_time"
-      ],
-      "title": "DisplayHint",
-      "type": "object"
-    },
-    "GeffMetadata": {
-      "description": "Geff metadata schema to validate the attributes json file in a geff zarr",
-=======
     "Axis": {
->>>>>>> 827fd2ec
       "properties": {
         "name": {
           "title": "Name",
@@ -120,22 +87,7 @@
             }
           ],
           "default": null,
-<<<<<<< HEAD
-          "title": "Axis Units"
-        },
-        "display_hints": {
-          "anyOf": [
-            {
-              "$ref": "#/$defs/DisplayHint"
-            },
-            {
-              "type": "null"
-            }
-          ],
-          "default": null
-=======
           "title": "Axes"
->>>>>>> 827fd2ec
         }
       },
       "required": [
